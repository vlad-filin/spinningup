--- conflicted
+++ resolved
@@ -4,7 +4,6 @@
 # Default neural network backend for each algo
 # (Must be either 'tf1' or 'pytorch')
 DEFAULT_BACKEND = {
-<<<<<<< HEAD
     'vpg': 'pytorch',
     'trpo': 'tf1',
     'ppo': 'pytorch',
@@ -13,24 +12,12 @@
     'sac': 'pytorch',
     'ppo_fd_1head': 'pytorch',
     'ppo_fd_2heads': 'pytorch',
+    'ppo_rnd': 'pytorch',
 
 }
 
 # Where experiment outputs are saved by default:
 DEFAULT_DATA_DIR = osp.join(osp.abspath(osp.dirname(osp.dirname(__file__))), 'data')
-=======
-    "vpg": "pytorch",
-    "trpo": "tf1",
-    "ppo": "pytorch",
-    "ddpg": "pytorch",
-    "td3": "pytorch",
-    "sac": "pytorch",
-    "ppo_rnd": "pytorch",
-}
-
-# Where experiment outputs are saved by default:
-DEFAULT_DATA_DIR = osp.join(osp.abspath(osp.dirname(osp.dirname(__file__))), "data")
->>>>>>> fd8c5ba3
 
 # Whether to automatically insert a date and time stamp into the names of
 # save directories:
