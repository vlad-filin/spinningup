<<<<<<< HEAD

import spinup
from spinup.user_config import DEFAULT_BACKEND
from spinup.utils.run_utils import ExperimentGrid
from spinup.utils.serialization_utils import convert_json
=======
>>>>>>> fd8c5ba3
import argparse
import json
import os
<<<<<<< HEAD
import subprocess
import sys
=======
>>>>>>> fd8c5ba3
import os.path as osp
import string
import subprocess
import sys
from copy import deepcopy
from textwrap import dedent

<<<<<<< HEAD
=======
import gym
import tensorflow as tf
import torch

import spinup
from spinup.user_config import DEFAULT_BACKEND
from spinup.utils.run_utils import ExperimentGrid
from spinup.utils.serialization_utils import convert_json

>>>>>>> fd8c5ba3
# Command line args that will go to ExperimentGrid.run, and must possess unique
# values (therefore must be treated separately).
RUN_KEYS = ["num_cpu", "data_dir", "datestamp"]

# Command line sweetener, allowing short-form flags for common, longer flags.
SUBSTITUTIONS = {
    "env": "env_name",
    "hid": "ac_kwargs:hidden_sizes",
    "act": "ac_kwargs:activation",
    "cpu": "num_cpu",
    "dt": "datestamp",
}

# Only some algorithms can be parallelized (have num_cpu > 1):
<<<<<<< HEAD
MPI_COMPATIBLE_ALGOS = ['vpg', 'trpo', 'ppo_fd_1head', 'ppo', 'ppo_fd_2heads']

# Algo names (used in a few places)
BASE_ALGO_NAMES = ['vpg', 'trpo', 'ppo', 'ddpg', 'td3', 'sac', 'ppo_fd_1head', 'ppo_fd_2heads']
=======
MPI_COMPATIBLE_ALGOS = ["vpg", "trpo", "ppo", "ppo_rnd"]

# Algo names (used in a few places)
BASE_ALGO_NAMES = ["vpg", "trpo", "ppo", "ddpg", "td3", "sac", "ppo_rnd"]
>>>>>>> fd8c5ba3


def add_with_backends(algo_list):
    # helper function to build lists with backend-specific function names
    algo_list_with_backends = deepcopy(algo_list)
    for algo in algo_list:
        algo_list_with_backends += [algo + "_tf1", algo + "_pytorch"]
    return algo_list_with_backends


def friendly_err(err_msg):
    # add whitespace to error message to make it more readable
    return "\n\n" + err_msg + "\n\n"


def parse_and_execute_grid_search(cmd, args):
    """Interprets algorithm name and cmd line args into an ExperimentGrid."""

    if cmd in BASE_ALGO_NAMES:
        backend = DEFAULT_BACKEND[cmd]
<<<<<<< HEAD
        print('\n\nUsing default backend (%s) for %s.\n' % (backend, cmd))
        cmd = cmd + '_' + backend
=======
        print("\n\nUsing default backend (%s) for %s.\n" % (backend, cmd))
        cmd = cmd + "_" + backend
>>>>>>> fd8c5ba3

    algo = eval("spinup." + cmd)

    # Before all else, check to see if any of the flags is 'help'.
    valid_help = ["--help", "-h", "help"]
    if any([arg in valid_help for arg in args]):
        print("\n\nShowing docstring for spinup." + cmd + ":\n")
        print(algo.__doc__)
        sys.exit()

    def process(arg):
        # Process an arg by eval-ing it, so users can specify more
        # than just strings at the command line (eg allows for
        # users to give functions as args).
        try:
            return eval(arg)
        except:
            return arg

    # Make first pass through args to build base arg_dict. Anything
    # with a '--' in front of it is an argument flag and everything after,
    # until the next flag, is a possible value.
    arg_dict = dict()
    for i, arg in enumerate(args):
        assert i > 0 or "--" in arg, friendly_err("You didn't specify a first flag.")
        if "--" in arg:
            arg_key = arg.lstrip("-")
            arg_dict[arg_key] = []
        else:
            arg_dict[arg_key].append(process(arg))

    # Make second pass through, to catch flags that have no vals.
    # Assume such flags indicate that a boolean parameter should have
    # value True.
    for k, v in arg_dict.items():
        if len(v) == 0:
            v.append(True)

    # Third pass: check for user-supplied shorthands, where a key has
    # the form --keyname[kn]. The thing in brackets, 'kn', is the
    # shorthand. NOTE: modifying a dict while looping through its
    # contents is dangerous, and breaks in 3.6+. We loop over a fixed list
    # of keys to avoid this issue.
    given_shorthands = dict()
    fixed_keys = list(arg_dict.keys())
    for k in fixed_keys:
        p1, p2 = k.find("["), k.find("]")
        if p1 >= 0 and p2 >= 0:
            # Both '[' and ']' found, so shorthand has been given
            k_new = k[:p1]
            shorthand = k[p1 + 1 : p2]
            given_shorthands[k_new] = shorthand
            arg_dict[k_new] = arg_dict[k]
            del arg_dict[k]

    # Penultimate pass: sugar. Allow some special shortcuts in arg naming,
    # eg treat "env" the same as "env_name". This is super specific
    # to Spinning Up implementations, and may be hard to maintain.
    # These special shortcuts are described by SUBSTITUTIONS.
    for special_name, true_name in SUBSTITUTIONS.items():
        if special_name in arg_dict:
            # swap it in arg dict
            arg_dict[true_name] = arg_dict[special_name]
            del arg_dict[special_name]

        if special_name in given_shorthands:
            # point the shortcut to the right name
            given_shorthands[true_name] = given_shorthands[special_name]
            del given_shorthands[special_name]

    # Final pass: check for the special args that go to the 'run' command
    # for an experiment grid, separate them from the arg dict, and make sure
    # that they have unique values. The special args are given by RUN_KEYS.
    run_kwargs = dict()
    for k in RUN_KEYS:
        if k in arg_dict:
            val = arg_dict[k]
<<<<<<< HEAD
            assert len(val) == 1, \
                friendly_err("You can only provide one value for %s." % k)
=======
            assert len(val) == 1, friendly_err("You can only provide one value for %s." % k)
>>>>>>> fd8c5ba3
            run_kwargs[k] = val[0]
            del arg_dict[k]

    # Determine experiment name. If not given by user, will be determined
    # by the algorithm name.
    if "exp_name" in arg_dict:
        assert len(arg_dict["exp_name"]) == 1, friendly_err("You can only provide one value for exp_name.")
        exp_name = arg_dict["exp_name"][0]
        del arg_dict["exp_name"]
    else:
        exp_name = "cmd_" + cmd

    # Make sure that if num_cpu > 1, the algorithm being used is compatible
    # with MPI.
    if "num_cpu" in run_kwargs and not (run_kwargs["num_cpu"] == 1):
        assert cmd in add_with_backends(MPI_COMPATIBLE_ALGOS), friendly_err(
            "This algorithm can't be run with num_cpu > 1."
        )

    # Special handling for environment: make sure that env_name is a real,
    # registered gym environment.
    valid_envs = [e.id for e in list(gym.envs.registry.all())]
    assert "env_name" in arg_dict, friendly_err("You did not give a value for --env_name! Add one and try again.")
    for env_name in arg_dict["env_name"]:
        err_msg = dedent(
            """

            %s is not registered with Gym.

            Recommendations:

                * Check for a typo (did you include the version tag?)

                * View the complete list of valid Gym environments at

                    https://gym.openai.com/envs/

<<<<<<< HEAD
            """ % env_name)
=======
            """
            % env_name
        )
>>>>>>> fd8c5ba3
        assert env_name in valid_envs, err_msg

    # Construct and execute the experiment grid.
    eg = ExperimentGrid(name=exp_name)
    for k, v in arg_dict.items():
        eg.add(k, v, shorthand=given_shorthands.get(k))
    eg.run(algo, **run_kwargs)


if __name__ == "__main__":
    """
    This is a wrapper allowing command-line interfaces to individual
    algorithms and the plot / test_policy utilities.

    For utilities, it only checks which thing to run, and calls the
    appropriate file, passing all arguments through.

    For algorithms, it sets up an ExperimentGrid object and uses the
    ExperimentGrid run routine to execute each possible experiment.
    """

    cmd = sys.argv[1] if len(sys.argv) > 1 else "help"
    valid_algos = add_with_backends(BASE_ALGO_NAMES)
    valid_utils = ["plot", "test_policy"]
    valid_help = ["--help", "-h", "help"]
    valid_cmds = valid_algos + valid_utils + valid_help
    assert cmd in valid_cmds, "Select an algorithm or utility which is implemented in Spinning Up."

    if cmd in valid_help:
        # Before all else, check to see if any of the flags is 'help'.

        # List commands that are available.
        str_valid_cmds = "\n\t" + "\n\t".join(valid_algos + valid_utils)
        help_msg = (
            dedent(
                """
            Experiment in Spinning Up from the command line with

            \tpython -m spinup.run CMD [ARGS...]

            where CMD is a valid command. Current valid commands are:
            """
            )
            + str_valid_cmds
        )
        print(help_msg)

        # Provide some useful details for algorithm running.
<<<<<<< HEAD
        subs_list = ['--' + k.ljust(10) + 'for'.ljust(10) + '--' + v
                     for k, v in SUBSTITUTIONS.items()]
        str_valid_subs = '\n\t' + '\n\t'.join(subs_list)
        special_info = dedent("""
=======
        subs_list = ["--" + k.ljust(10) + "for".ljust(10) + "--" + v for k, v in SUBSTITUTIONS.items()]
        str_valid_subs = "\n\t" + "\n\t".join(subs_list)
        special_info = (
            dedent(
                """
>>>>>>> fd8c5ba3
            FYI: When running an algorithm, any keyword argument to the
            algorithm function can be used as a flag, eg

            \tpython -m spinup.run ppo --env HalfCheetah-v2 --clip_ratio 0.1

            If you need a quick refresher on valid kwargs, get the docstring
            with

            \tpython -m spinup.run [algo] --help

            See the "Running Experiments" docs page for more details.

            Also: Some common but long flags can be substituted for shorter
            ones. Valid substitutions are:
            """
            )
            + str_valid_subs
        )
        print(special_info)

    elif cmd in valid_utils:
        # Execute the correct utility file.
<<<<<<< HEAD
        runfile = osp.join(osp.abspath(osp.dirname(__file__)), 'utils', cmd + '.py')
        args = [sys.executable if sys.executable else 'python', runfile] + sys.argv[2:]
=======
        runfile = osp.join(osp.abspath(osp.dirname(__file__)), "utils", cmd + ".py")
        args = [sys.executable if sys.executable else "python", runfile] + sys.argv[2:]
>>>>>>> fd8c5ba3
        subprocess.check_call(args, env=os.environ)
    else:
        # Assume that the user plans to execute an algorithm. Run custom
        # parsing on the arguments and build a grid search to execute.
        args = sys.argv[2:]
        parse_and_execute_grid_search(cmd, args)<|MERGE_RESOLUTION|>--- conflicted
+++ resolved
@@ -1,19 +1,7 @@
-<<<<<<< HEAD
-
-import spinup
-from spinup.user_config import DEFAULT_BACKEND
-from spinup.utils.run_utils import ExperimentGrid
-from spinup.utils.serialization_utils import convert_json
-=======
->>>>>>> fd8c5ba3
+
 import argparse
 import json
 import os
-<<<<<<< HEAD
-import subprocess
-import sys
-=======
->>>>>>> fd8c5ba3
 import os.path as osp
 import string
 import subprocess
@@ -21,8 +9,6 @@
 from copy import deepcopy
 from textwrap import dedent
 
-<<<<<<< HEAD
-=======
 import gym
 import tensorflow as tf
 import torch
@@ -31,8 +17,6 @@
 from spinup.user_config import DEFAULT_BACKEND
 from spinup.utils.run_utils import ExperimentGrid
 from spinup.utils.serialization_utils import convert_json
-
->>>>>>> fd8c5ba3
 # Command line args that will go to ExperimentGrid.run, and must possess unique
 # values (therefore must be treated separately).
 RUN_KEYS = ["num_cpu", "data_dir", "datestamp"]
@@ -47,17 +31,11 @@
 }
 
 # Only some algorithms can be parallelized (have num_cpu > 1):
-<<<<<<< HEAD
-MPI_COMPATIBLE_ALGOS = ['vpg', 'trpo', 'ppo_fd_1head', 'ppo', 'ppo_fd_2heads']
+
+MPI_COMPATIBLE_ALGOS = ['vpg', 'trpo', 'ppo_fd_1head', 'ppo', 'ppo_fd_2heads', "ppo_rnd"]
 
 # Algo names (used in a few places)
-BASE_ALGO_NAMES = ['vpg', 'trpo', 'ppo', 'ddpg', 'td3', 'sac', 'ppo_fd_1head', 'ppo_fd_2heads']
-=======
-MPI_COMPATIBLE_ALGOS = ["vpg", "trpo", "ppo", "ppo_rnd"]
-
-# Algo names (used in a few places)
-BASE_ALGO_NAMES = ["vpg", "trpo", "ppo", "ddpg", "td3", "sac", "ppo_rnd"]
->>>>>>> fd8c5ba3
+BASE_ALGO_NAMES = ['vpg', 'trpo', 'ppo', 'ddpg', 'td3', 'sac', 'ppo_fd_1head', 'ppo_fd_2heads', "ppo_rnd"]
 
 
 def add_with_backends(algo_list):
@@ -78,13 +56,9 @@
 
     if cmd in BASE_ALGO_NAMES:
         backend = DEFAULT_BACKEND[cmd]
-<<<<<<< HEAD
         print('\n\nUsing default backend (%s) for %s.\n' % (backend, cmd))
         cmd = cmd + '_' + backend
-=======
-        print("\n\nUsing default backend (%s) for %s.\n" % (backend, cmd))
-        cmd = cmd + "_" + backend
->>>>>>> fd8c5ba3
+
 
     algo = eval("spinup." + cmd)
 
@@ -162,12 +136,8 @@
     for k in RUN_KEYS:
         if k in arg_dict:
             val = arg_dict[k]
-<<<<<<< HEAD
             assert len(val) == 1, \
                 friendly_err("You can only provide one value for %s." % k)
-=======
-            assert len(val) == 1, friendly_err("You can only provide one value for %s." % k)
->>>>>>> fd8c5ba3
             run_kwargs[k] = val[0]
             del arg_dict[k]
 
@@ -205,13 +175,8 @@
 
                     https://gym.openai.com/envs/
 
-<<<<<<< HEAD
+
             """ % env_name)
-=======
-            """
-            % env_name
-        )
->>>>>>> fd8c5ba3
         assert env_name in valid_envs, err_msg
 
     # Construct and execute the experiment grid.
@@ -260,18 +225,11 @@
         print(help_msg)
 
         # Provide some useful details for algorithm running.
-<<<<<<< HEAD
         subs_list = ['--' + k.ljust(10) + 'for'.ljust(10) + '--' + v
                      for k, v in SUBSTITUTIONS.items()]
         str_valid_subs = '\n\t' + '\n\t'.join(subs_list)
         special_info = dedent("""
-=======
-        subs_list = ["--" + k.ljust(10) + "for".ljust(10) + "--" + v for k, v in SUBSTITUTIONS.items()]
-        str_valid_subs = "\n\t" + "\n\t".join(subs_list)
-        special_info = (
-            dedent(
-                """
->>>>>>> fd8c5ba3
+
             FYI: When running an algorithm, any keyword argument to the
             algorithm function can be used as a flag, eg
 
@@ -294,13 +252,9 @@
 
     elif cmd in valid_utils:
         # Execute the correct utility file.
-<<<<<<< HEAD
+
         runfile = osp.join(osp.abspath(osp.dirname(__file__)), 'utils', cmd + '.py')
         args = [sys.executable if sys.executable else 'python', runfile] + sys.argv[2:]
-=======
-        runfile = osp.join(osp.abspath(osp.dirname(__file__)), "utils", cmd + ".py")
-        args = [sys.executable if sys.executable else "python", runfile] + sys.argv[2:]
->>>>>>> fd8c5ba3
         subprocess.check_call(args, env=os.environ)
     else:
         # Assume that the user plans to execute an algorithm. Run custom
