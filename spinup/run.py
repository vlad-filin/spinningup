--- conflicted
+++ resolved
@@ -31,18 +31,10 @@
 }
 
 # Only some algorithms can be parallelized (have num_cpu > 1):
-<<<<<<< HEAD
-MPI_COMPATIBLE_ALGOS = ['vpg', 'trpo', 'ppo', 'ppo_icm']
+MPI_COMPATIBLE_ALGOS = ["vpg", "trpo", "ppo_fd_1head", "ppo", "ppo_fd_2heads", "ppo_rnd", "ppo_icm"]
 
 # Algo names (used in a few places)
-BASE_ALGO_NAMES = ['vpg', 'trpo', 'ppo', 'ppo_icm', 'ddpg', 'td3', 'sac']
-=======
-
-MPI_COMPATIBLE_ALGOS = ["vpg", "trpo", "ppo_fd_1head", "ppo", "ppo_fd_2heads", "ppo_rnd"]
-
-# Algo names (used in a few places)
-BASE_ALGO_NAMES = ["vpg", "trpo", "ppo", "ddpg", "td3", "sac", "ppo_fd_1head", "ppo_fd_2heads", "ppo_rnd"]
->>>>>>> 6c582832
+BASE_ALGO_NAMES = ["vpg", "trpo", "ppo", "ddpg", "td3", "sac", "ppo_fd_1head", "ppo_fd_2heads", "ppo_rnd", "ppo_icm"]
 
 
 def add_with_backends(algo_list):
@@ -205,13 +197,8 @@
     ExperimentGrid run routine to execute each possible experiment.
     """
 
-<<<<<<< HEAD
-    print("HERE!!!")
-
-    cmd = sys.argv[1] if len(sys.argv) > 1 else 'help'
-=======
+
     cmd = sys.argv[1] if len(sys.argv) > 1 else "help"
->>>>>>> 6c582832
     valid_algos = add_with_backends(BASE_ALGO_NAMES)
     valid_utils = ["plot", "test_policy"]
     valid_help = ["--help", "-h", "help"]
