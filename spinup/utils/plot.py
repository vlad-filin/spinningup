import seaborn as sns
import pandas as pd
import matplotlib.pyplot as plt
import json
import os
import os.path as osp
import numpy as np

DIV_LINE_WIDTH = 50

# Global vars for tracking and labeling data at load time.
exp_idx = 0
units = dict()


def plot_data(data, xaxis='Epoch', value="AverageEpRet", condition="Condition1", smooth=1, **kwargs):
    if smooth > 1:
        """
        smooth data with moving window average.
        that is,
            smoothed_y[t] = average(y[t-k], y[t-k+1], ..., y[t+k-1], y[t+k])
        where the "smooth" param is width of that window (2k+1)
        """
        y = np.ones(smooth)
        for datum in data:
            x = np.asarray(datum[value])
            z = np.ones(len(x))
            smoothed_x = np.convolve(x, y, 'same') / np.convolve(z, y, 'same')
            datum[value] = smoothed_x

    if isinstance(data, list):
        data = pd.concat(data, ignore_index=True)
    sns.set(style="darkgrid", font_scale=1.5)
    sns.tsplot(data=data, time=xaxis, value=value, unit="Unit", condition=condition, ci='sd', **kwargs)
    """
    If you upgrade to any version of Seaborn greater than 0.8.1, switch from 
    tsplot to lineplot replacing L29 with:

        sns.lineplot(data=data, x=xaxis, y=value, hue=condition, ci='sd', **kwargs)

    Changes the colorscheme and the default legend style, though.
    """
    plt.legend(loc='best').set_draggable(True)
    # plt.legend(loc='upper center', ncol=3, handlelength=1,
    #           borderaxespad=0., prop={'size': 13})

    """
    For the version of the legend used in the Spinning Up benchmarking page, 
    swap L38 with:

    plt.legend(loc='upper center', ncol=6, handlelength=1,
               mode="expand", borderaxespad=0., prop={'size': 13})
    """

    xscale = np.max(np.asarray(data[xaxis])) > 5e3
    if xscale:
        # Just some formatting niceness: x-axis scale in scientific notation if max x is large
        plt.ticklabel_format(style='sci', axis='x', scilimits=(0, 0))

    plt.tight_layout(pad=0.5)


def get_datasets(logdir, condition=None):
    """
    Recursively look through logdir for output files produced by
    spinup.logx.Logger. 

    Assumes that any file "progress.txt" is a valid hit. 
    """
    global exp_idx
    global units
    datasets = []
    for root, _, files in os.walk(logdir):
        if 'progress.txt' in files:
            exp_name = None
            try:
                config_path = open(os.path.join(root, 'config.json'))
                config = json.load(config_path)
                if 'exp_name' in config:
                    exp_name = config['exp_name']
            except:
                print('No file named config.json')
            condition1 = condition or exp_name or 'exp'
            condition2 = condition1 + '-' + str(exp_idx)
            exp_idx += 1
            if condition1 not in units:
                units[condition1] = 0
            unit = units[condition1]
            units[condition1] += 1

            try:
                exp_data = pd.read_table(os.path.join(root, 'progress.txt'))
            except:
                print('Could not read from %s' % os.path.join(root, 'progress.txt'))
                continue
<<<<<<< HEAD
            if 'AverageTestEpRet' in exp_data:
                performance = 'AverageTestEpRet'
            elif 'AverageEpRet_extr' in exp_data:
                performance = 'AverageEpRet_extr'
            else:
                performance = 'AverageEpRet'
            exp_data.insert(len(exp_data.columns),'Unit',unit)
            exp_data.insert(len(exp_data.columns),'Condition1',condition1)
            exp_data.insert(len(exp_data.columns),'Condition2',condition2)
            exp_data.insert(len(exp_data.columns),'Performance',exp_data[performance])
=======
            performance = 'AverageTestEpRet' if 'AverageTestEpRet' in exp_data else 'AverageEpRet'
            if performance not in exp_data:
                performance = 'AverageEpRet_extr'
            exp_data.insert(len(exp_data.columns), 'Unit', unit)
            exp_data.insert(len(exp_data.columns), 'Condition1', condition1)
            exp_data.insert(len(exp_data.columns), 'Condition2', condition2)
            exp_data.insert(len(exp_data.columns), 'Performance', exp_data[performance])
>>>>>>> 6c582832
            datasets.append(exp_data)
    return datasets


def get_all_datasets(all_logdirs, legend=None, select=None, exclude=None):
    """
    For every entry in all_logdirs,
        1) check if the entry is a real directory and if it is, 
           pull data from it; 

        2) if not, check to see if the entry is a prefix for a 
           real directory, and pull data from that.
    """
    logdirs = []
    for logdir in all_logdirs:
        if osp.isdir(logdir) and logdir[-1] == os.sep:
            logdirs += [logdir]
        else:
            basedir = osp.dirname(logdir)
            def fulldir(x): return osp.join(basedir, x)
            prefix = logdir.split(os.sep)[-1]
            listdir = os.listdir(basedir)
            logdirs += sorted([fulldir(x) for x in listdir if prefix in x])

    """
    Enforce selection rules, which check logdirs for certain substrings.
    Makes it easier to look at graphs from particular ablations, if you
    launch many jobs at once with similar names.
    """
    if select is not None:
        logdirs = [log for log in logdirs if all(x in log for x in select)]
    if exclude is not None:
        logdirs = [log for log in logdirs if all(not(x in log) for x in exclude)]

    # Verify logdirs
    print('Plotting from...\n' + '='*DIV_LINE_WIDTH + '\n')
    for logdir in logdirs:
        print(logdir)
    print('\n' + '='*DIV_LINE_WIDTH)

    # Make sure the legend is compatible with the logdirs
    assert not(legend) or (len(legend) == len(logdirs)), \
        "Must give a legend title for each set of experiments."

    # Load data from logdirs
    data = []
    if legend:
        for log, leg in zip(logdirs, legend):
            data += get_datasets(log, leg)
    else:
        for log in logdirs:
            data += get_datasets(log)
    return data


def make_plots(all_logdirs, legend=None, xaxis=None, values=None, count=False,
               font_scale=1.5, smooth=1, select=None, exclude=None, estimator='mean'):
    data = get_all_datasets(all_logdirs, legend, select, exclude)
    values = values if isinstance(values, list) else [values]
    condition = 'Condition2' if count else 'Condition1'
    estimator = getattr(np, estimator)      # choose what to show on main curve: mean? max? min?
    for value in values:
        plt.figure()
        plot_data(data, xaxis=xaxis, value=value, condition=condition, smooth=smooth, estimator=estimator)
    plt.show()


def main():
    import argparse
    parser = argparse.ArgumentParser()
    parser.add_argument('logdir', nargs='*')
    parser.add_argument('--legend', '-l', nargs='*')
    parser.add_argument('--xaxis', '-x', default='TotalEnvInteracts')
    parser.add_argument('--value', '-y', default='Performance', nargs='*')
    parser.add_argument('--count', action='store_true')
    parser.add_argument('--smooth', '-s', type=int, default=1)
    parser.add_argument('--select', nargs='*')
    parser.add_argument('--exclude', nargs='*')
    parser.add_argument('--est', default='mean')
    args = parser.parse_args()
    """

    Args: 
        logdir (strings): As many log directories (or prefixes to log 
            directories, which the plotter will autocomplete internally) as 
            you'd like to plot from.

        legend (strings): Optional way to specify legend for the plot. The 
            plotter legend will automatically use the ``exp_name`` from the
            config.json file, unless you tell it otherwise through this flag.
            This only works if you provide a name for each directory that
            will get plotted. (Note: this may not be the same as the number
            of logdir args you provide! Recall that the plotter looks for
            autocompletes of the logdir args: there may be more than one 
            match for a given logdir prefix, and you will need to provide a 
            legend string for each one of those matches---unless you have 
            removed some of them as candidates via selection or exclusion 
            rules (below).)

        xaxis (string): Pick what column from data is used for the x-axis.
             Defaults to ``TotalEnvInteracts``.

        value (strings): Pick what columns from data to graph on the y-axis. 
            Submitting multiple values will produce multiple graphs. Defaults
            to ``Performance``, which is not an actual output of any algorithm.
            Instead, ``Performance`` refers to either ``AverageEpRet``, the 
            correct performance measure for the on-policy algorithms, or
            ``AverageTestEpRet``, the correct performance measure for the 
            off-policy algorithms. The plotter will automatically figure out 
            which of ``AverageEpRet`` or ``AverageTestEpRet`` to report for 
            each separate logdir.

        count: Optional flag. By default, the plotter shows y-values which
            are averaged across all results that share an ``exp_name``, 
            which is typically a set of identical experiments that only vary
            in random seed. But if you'd like to see all of those curves 
            separately, use the ``--count`` flag.

        smooth (int): Smooth data by averaging it over a fixed window. This 
            parameter says how wide the averaging window will be.

        select (strings): Optional selection rule: the plotter will only show
            curves from logdirs that contain all of these substrings.

        exclude (strings): Optional exclusion rule: plotter will only show 
            curves from logdirs that do not contain these substrings.

    """

    make_plots(args.logdir, args.legend, args.xaxis, args.value, args.count,
               smooth=args.smooth, select=args.select, exclude=args.exclude,
               estimator=args.est)


if __name__ == "__main__":
    main()<|MERGE_RESOLUTION|>--- conflicted
+++ resolved
@@ -93,7 +93,7 @@
             except:
                 print('Could not read from %s' % os.path.join(root, 'progress.txt'))
                 continue
-<<<<<<< HEAD
+                
             if 'AverageTestEpRet' in exp_data:
                 performance = 'AverageTestEpRet'
             elif 'AverageEpRet_extr' in exp_data:
@@ -104,15 +104,6 @@
             exp_data.insert(len(exp_data.columns),'Condition1',condition1)
             exp_data.insert(len(exp_data.columns),'Condition2',condition2)
             exp_data.insert(len(exp_data.columns),'Performance',exp_data[performance])
-=======
-            performance = 'AverageTestEpRet' if 'AverageTestEpRet' in exp_data else 'AverageEpRet'
-            if performance not in exp_data:
-                performance = 'AverageEpRet_extr'
-            exp_data.insert(len(exp_data.columns), 'Unit', unit)
-            exp_data.insert(len(exp_data.columns), 'Condition1', condition1)
-            exp_data.insert(len(exp_data.columns), 'Condition2', condition2)
-            exp_data.insert(len(exp_data.columns), 'Performance', exp_data[performance])
->>>>>>> 6c582832
             datasets.append(exp_data)
     return datasets
 
