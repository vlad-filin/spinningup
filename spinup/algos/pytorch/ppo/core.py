--- conflicted
+++ resolved
@@ -63,10 +63,6 @@
 
 
 class MLPCategoricalActor(Actor):
-<<<<<<< HEAD
-
-=======
->>>>>>> fd8c5ba3
     def __init__(self, obs_dim, act_dim, hidden_sizes, activation):
         super().__init__()
         self.logits_net = mlp(
@@ -94,12 +90,8 @@
         return Normal(mu, std)
 
     def _log_prob_from_distribution(self, pi, act):
-<<<<<<< HEAD
         # Last axis sum needed for Torch Normal distribution
         return pi.log_prob(act).sum(axis=-1)
-=======
-        return pi.log_prob(act).sum(axis=-1)  # Last axis sum needed for Torch Normal distribution
->>>>>>> fd8c5ba3
 
 
 class MLPCritic(nn.Module):
@@ -108,7 +100,6 @@
         self.v_net = mlp([obs_dim] + list(hidden_sizes) + [1], activation)
 
     def forward(self, obs):
-<<<<<<< HEAD
         # Critical to ensure v has right shape.
         return torch.squeeze(self.v_net(obs), -1)
 
@@ -116,13 +107,6 @@
 class MLPActorCritic(nn.Module):
     def __init__(self, observation_space, action_space,
                  hidden_sizes=(64, 64), activation=nn.Tanh):
-=======
-        return torch.squeeze(self.v_net(obs), -1)  # Critical to ensure v has right shape.
-
-
-class MLPActorCritic(nn.Module):
-    def __init__(self, observation_space, action_space, hidden_sizes=(64, 64), activation=nn.Tanh):
->>>>>>> fd8c5ba3
         super().__init__()
 
         obs_dim = observation_space.shape[0]
@@ -149,7 +133,6 @@
     def act(self, obs):
         return self.step(obs)[0]
 
-<<<<<<< HEAD
 
 class MLPActorCritic2Heads(nn.Module):
 
@@ -180,7 +163,6 @@
 
     def act(self, obs):
         return self.step(obs)[0]
-# ToDo: add MLPForwardDynamics() class
 
 
 class IntrMotivation(nn.Module):
@@ -211,8 +193,6 @@
         self.act_dim = action_space.n
         self.net = mlp([obs_dim + self.act_dim] + list(hidden_sizes) +
                        [obs_dim], activation=activation)
-        # self.mse = nn.MSELoss()
-
     def loss(self, o, next_o, a):
         a_t = torch.as_tensor(a)
         o_t = torch.as_tensor(o, dtype=torch.float32)
@@ -225,35 +205,7 @@
 
     def reward(self, o, next_o, a):
         return self.scaling_factor / 2 * self.loss(o, next_o, a).detach().numpy()
-=======
-
-class MLPActorCritic2Heads(nn.Module):
-    def __init__(self, observation_space, action_space, hidden_sizes=(64, 64), activation=nn.Tanh):
-        super().__init__()
-
-        obs_dim = observation_space.shape[0]
-
-        # policy builder depends on action space
-        if isinstance(action_space, Box):
-            self.pi = MLPGaussianActor(obs_dim, action_space.shape[0], hidden_sizes, activation)
-        elif isinstance(action_space, Discrete):
-            self.pi = MLPCategoricalActor(obs_dim, action_space.n, hidden_sizes, activation)
-
-        # build value functions for extristic and intristic rewards
-        self.v_extr = MLPCritic(obs_dim, hidden_sizes, activation)
-        self.v_intr = MLPCritic(obs_dim, hidden_sizes, activation)
-
-    def step(self, obs):
-        with torch.no_grad():
-            pi = self.pi._distribution(obs)
-            a = pi.sample()
-            logp_a = self.pi._log_prob_from_distribution(pi, a)
-            v_extr = self.v_extr(obs)
-            v_intr = self.v_intr(obs)
-        return a.numpy(), v_extr.numpy(), v_intr.numpy(), logp_a.numpy()
-
-    def act(self, obs):
-        return self.step(obs)[0]
+
 
 
 class RND(nn.Module):
@@ -312,5 +264,4 @@
         self.iter += 1
 
     def get_std(self):
-        return self.var ** 0.5
->>>>>>> fd8c5ba3
+        return self.var ** 0.5